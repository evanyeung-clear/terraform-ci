name: Terraform Plan

on:
  workflow_call:
    inputs:
      runner:
        description: "Runner to use"
        required: false
        default: "ubuntu-latest"
        type: string
      directory:
        description: "Directory to run Terraform in"
        required: true
        type: string
      vars_file:
        description: "Optional path to Terraform variables file relative to the directory"
        required: false
        type: string
    secrets:
      sops_age_key:
        description: "Optional if you need to decode the variables file with SOPS"
        required: false

jobs:
  plan:
    runs-on: ${{ inputs.runner }}
    permissions:
      pull-requests: write
      statuses: write
    defaults:
      run:
        working-directory: ${{ inputs.directory }}

    steps:
      - name: Checkout pull request
        uses: actions/checkout@v4
        with: 
          fetch-depth: 0
          ref: ${{ github.head.ref }}

      - name: Decrypt Terraform variables
        id: decrypt
        uses: ./.github/shared-actions/decrypt-sops
        if: inputs.vars_file != '' && env.SOPS_AGE_KEY != ''
        env:
          SOPS_AGE_KEY: ${{ secrets.sops_age_key }}
        with:
          working_directory: ${{ inputs.directory }}
          input_file: ${{ inputs.vars_file }}
          output_file: terraform.tfvars.json
          sops_age_key: ${{ secrets.sops_age_key }}

      - name: Set up Docker Compose
        uses: docker/setup-buildx-action@v2

      - name: Initialize Terraform
      #   env:
      #     TF_TOKEN_APP_TERRAFORM_IO: ${{ secrets.TF_TOKEN_APP_TERRAFORM_IO }}
      #     TF_CLOUD_ORGANIZATION: ${{ secrets.TF_CLOUD_ORGANIZATION }}
      #     TF_WORKSPACE: ${{ inputs.directory }}
      #   run: |
      #     terraform init -input=false
      #     terraform fmt -check
      #     terraform validate -no-color
        run: |
          docker compose run terraform init -input=false
      
      - name: Get Changed Terraform Targets
        uses: ./.github/shared-actions/tf-targets
        id: targets
        with:
          working_directory: ${{ inputs.directory }}

      - name: Run Terraform Plan
        id: plan
        # env:
        #   TF_TOKEN_APP_TERRAFORM_IO: ${{ secrets.TF_TOKEN_APP_TERRAFORM_IO }}
        #   TF_CLOUD_ORGANIZATION: ${{ secrets.TF_CLOUD_ORGANIZATION }}
        #   TF_WORKSPACE: ${{ inputs.directory }}
        run: |
          # Build terraform plan command based on vars file and SOPS usage
          cmd="terraform plan -no-color -input=false"

          # Add vars file if specified
          if [[ -n "${{ inputs.vars_file }}" ]]; then
            if [[ -n "${{ secrets.sops_age_key }}" && -n "${{ steps.decrypt.outputs.decrypted_file }}" ]]; then
              # Use decrypted file if SOPS was used
              cmd="$cmd -var-file=${{ steps.decrypt.outputs.decrypted_file }}"
              echo "Using SOPS-decrypted vars file: ${{ steps.decrypt.outputs.decrypted_file }}"
            else
              # Use original vars file if no SOPS
              cmd="$cmd -var-file=${{ inputs.vars_file }}"
              echo "Using vars file: ${{ inputs.vars_file }}"
            fi
          fi

          # Only target resources that are modified in code
          targets=${{ steps.targets.outputs.targets }}
          echo "Targets: $targets"
          cmd="$cmd $targets"

          echo "Terraform command: $cmd"

          start=$(date +%s)
<<<<<<< HEAD
          docker compose run $cmd 2> >(tee tf.console.txt) > >(tee tf.console.txt)
=======
          # handle errors and capture output
          set +e
          $cmd 2>&1 | tee tf.console.txt
          status=${PIPESTATUS[0]}
          set -e
>>>>>>> a71e2f52
          end=$(date +%s)

          echo "duration=$((end - start))" >> $GITHUB_OUTPUT
          echo "cmd=$cmd" >> $GITHUB_OUTPUT

          if [ $status -ne 0 ]; then
            echo "Terraform plan failed."
            exit 1
          fi

      - name: Format Terraform Plan Diff
        id: diff
        run: |
          # Strip extra lines from tf.console.txt
          awk '
            BEGIN {skip=0}
            /^Warning:/ {skip=1}
            skip && (/^Note that the -target option/ || /^The -target option/) {skip=2; next} skip==2 && NF==0 {skip=0; next}
            skip {next}
            {print}
          ' tf.console.txt | 
          awk '/^─────/,EOF {next} {print}' > tf.console.stripped.txt || true

          # Filter lines starting with "  # " and prepend diff-specific symbols based on specific keywords.
          # https://github.com/OP5dev/TF-via-PR
          grep '^  # ' tf.console.txt | sed \
            -e 's/^  # \(.* be created\)/+ \1/' \
            -e 's/^  # \(.* be destroyed\)/- \1/' \
            -e 's/^  # \(.* be updated\|.* be replaced\)/! \1/' \
            -e 's/^  # \(.* be read\)/~ \1/' \
            -e 's/^  # \(.*\)/# \1/' > tf.diff.txt || true
          
          # Grab the summary lines for the expand text
          awk '/^(Error:|Plan:|Apply complete!|No changes.|Success)/' tf.console.txt > tf.summary.txt
      - name: Comment Terraform Plan
        uses: actions/github-script@v7
        with:
          script: |
            const fs = require('fs');
            // Helper function to safely read files with a default value
            function safeReadFile(filePath, defaultContent = '') {
              try {
                return fs.readFileSync(filePath, 'utf8');
              } catch (error) {
                console.log(`Warning: Could not read file ${filePath}: ${error.message}`);
                return defaultContent;
              }
            }

            // Helper function to mark previous comment as out of date
            async function markOutdated(search, notice) {
              const comments = await github.rest.issues.listComments({
                issue_number: context.issue.number,
                owner: context.repo.owner,
                repo: context.repo.repo,
                per_page: 100
              });

              for (const comment of comments.data) {
                if (comment.body && comment.body.includes(search) && !comment.body.includes(notice)) {
                  // Prepend '> ' to each line of comment.body for quoting
                  const quotedBody = comment.body.split('\n').map(line => '> ' + line).join('\n');
                  await github.rest.issues.updateComment({
                    comment_id: comment.id,
                    owner: context.repo.owner,
                    repo: context.repo.repo,
                    body: '<details><summary>' + notice + '</summary>\n\n' + quotedBody + '\n</details>'
                  });

                  // Hide comment
                  const mutation = `mutation($subjectId:ID!, $classifier:ReportedContentClassifiers!) {
                    minimizeComment(input: { subjectId: $subjectId, classifier: $classifier }) {
                      clientMutationId
                      minimizedComment {
                        isMinimized
                        minimizedReason
                        viewerCanMinimize
                      }
                    }
                  }`;

                  console.log(`Hiding comment ${comment.id} (${comment.node_id})`);

                  const result = await github.graphql(mutation, {
                    subjectId: comment.node_id,
                    classifier: 'OUTDATED'
                  });

                  console.log(result);
                }
              }
            }

            const runUrl = `https://github.com/${context.repo.owner}/${context.repo.repo}/actions/runs/${context.runId}`;
            const diff = safeReadFile('${{ inputs.directory }}/tf.diff.txt', 'No changes detected');
            const summary = safeReadFile('${{ inputs.directory }}/tf.summary.txt', 'View output for details');
            const cleanPlan = safeReadFile('${{ inputs.directory }}/tf.console.stripped.txt', 'No plan output available');

            // Find previous plan comment and mark as out of date
            const planCommentTag = `**Terraform plan** (Okta ${{ inputs.directory }})`;
            const planOutOfDateNotice = 'This plan is out of date. A new plan has been performed.';
            markOutdated(planCommentTag, planOutOfDateNotice);

            // Find previous apply comment and mark as out of date
            const applyCommentTag = `**Terraform apply** (Okta ${{ inputs.directory }})`;
            const applyOutOfDateNotice = 'This apply is out of date. A new apply has been performed.';
            markOutdated(applyCommentTag, applyOutOfDateNotice);

            var body = `
            **Terraform plan** (Okta ${{ inputs.directory }}) ran in [${{ steps.plan.outputs.duration }} seconds](${runUrl}).
            \`\`\`
            ${{ steps.plan.outputs.cmd }}
            \`\`\`

            #### Diff of changes
            \`\`\`diff
            ${diff}
            \`\`\`

            <details>
            <summary>${summary}</summary>

            \`\`\`
            ${cleanPlan}
            \`\`\`
            </details>
            `

            github.rest.issues.createComment({
              issue_number: context.issue.number,
              owner: context.repo.owner,
              repo: context.repo.repo,
              body: body
            })

      - name: Add help to apply commit status
        uses: actions/github-script@v7
        with:
          script: |
            github.rest.repos.createCommitStatus({
              owner: context.repo.owner,
              repo: context.repo.repo,
              sha: "${{ github.event.pull_request.head.sha }}",
              state: "pending",
              context: "terraform-apply",
              description: "Comment \"/terraform apply\" to deploy changes",
            });

  # test:
  #   if: ${{ !always() }}
  #   runs-on: ${{ inputs.runner }}
  #   needs: run
  #   steps:
  #     - name: Check Terraform Plan Output
  #       run: |
  #         echo "Checking Terraform Plan Output..."
  #         echo "Terraform plan ran in ${{ needs.run.outputs.terraform_time_elapsed }} seconds."
  #         echo "Terraform command: ${{ needs.run.outputs.terraform_cmd }}"<|MERGE_RESOLUTION|>--- conflicted
+++ resolved
@@ -102,15 +102,13 @@
           echo "Terraform command: $cmd"
 
           start=$(date +%s)
-<<<<<<< HEAD
-          docker compose run $cmd 2> >(tee tf.console.txt) > >(tee tf.console.txt)
-=======
+          
           # handle errors and capture output
           set +e
-          $cmd 2>&1 | tee tf.console.txt
+          docker compose run $cmd 2>&1 | tee tf.console.txt
           status=${PIPESTATUS[0]}
           set -e
->>>>>>> a71e2f52
+
           end=$(date +%s)
 
           echo "duration=$((end - start))" >> $GITHUB_OUTPUT
